name: Buddy Bot

on:
  schedule:
    # Check for rebase requests every minute
    - cron: '*/1 * * * *'
    # Update dependencies every 2 hours
    - cron: '0 */2 * * *'
    # Update dashboard 15 minutes after dependency updates (ensures updates are reflected)
    - cron: '15 */2 * * *'

  workflow_dispatch: # Manual trigger
    inputs:
      job:
        description: Which job to run
        required: false
        default: all
        type: choice
        options:
          - all
          - check
          - update
          - dashboard
      # Update job inputs
      strategy:
        description: Update strategy
        required: false
        default: patch
        type: choice
        options:
          - all
          - major
          - minor
          - patch
      packages:
        description: Specific packages (comma-separated)
        required: false
        type: string
      # Dashboard job inputs
      title:
        description: Custom dashboard title
        required: false
        type: string
      issue_number:
        description: Specific issue number to update
        required: false
        type: string
      # Common inputs
      dry_run:
        description: Dry run (preview only)
        required: false
        default: false
        type: boolean
      verbose:
        description: Enable verbose logging
        required: false
        default: true
        type: boolean

env:
  # For workflow file updates, you need a Personal Access Token with 'repo' and 'workflow' scopes
  # Create a PAT at: https://github.com/settings/tokens
  # Add it as a repository secret named 'BUDDY_BOT_TOKEN'
  # If BUDDY_BOT_TOKEN is not available, falls back to GITHUB_TOKEN (limited permissions)
  GITHUB_TOKEN: ${{ secrets.GITHUB_TOKEN }}
  BUDDY_BOT_TOKEN: ${{ secrets.BUDDY_BOT_TOKEN }}

permissions:
  contents: write
  pull-requests: write
  issues: write
  actions: write
  checks: read
  statuses: read

jobs:
  # Job to determine which jobs should run based on trigger
  determine-jobs:
    runs-on: ubuntu-latest
    outputs:
      run_check: ${{ steps.determine.outputs.run_check }}
      run_update: ${{ steps.determine.outputs.run_update }}
      run_dashboard: ${{ steps.determine.outputs.run_dashboard }}
    steps:
      - name: Determine which jobs to run
        id: determine
        run: |
          # Default to not running any jobs
          echo "run_check=false" >> $GITHUB_OUTPUT
          echo "run_update=false" >> $GITHUB_OUTPUT
          echo "run_dashboard=false" >> $GITHUB_OUTPUT

          if [ "${{ github.event_name }}" = "workflow_dispatch" ]; then
            JOB="${{ github.event.inputs.job || 'all' }}"
            if [ "$JOB" = "all" ] || [ "$JOB" = "check" ]; then
              echo "run_check=true" >> $GITHUB_OUTPUT
            fi
            if [ "$JOB" = "all" ] || [ "$JOB" = "update" ]; then
              echo "run_update=true" >> $GITHUB_OUTPUT
            fi
            if [ "$JOB" = "all" ] || [ "$JOB" = "dashboard" ]; then
              echo "run_dashboard=true" >> $GITHUB_OUTPUT
            fi
          elif [ "${{ github.event_name }}" = "schedule" ]; then
            # Determine based on cron schedule
            if [ "${{ github.event.schedule }}" = "*/1 * * * *" ]; then
              echo "run_check=true" >> $GITHUB_OUTPUT
            elif [ "${{ github.event.schedule }}" = "0 */2 * * *" ]; then
              echo "run_update=true" >> $GITHUB_OUTPUT
            elif [ "${{ github.event.schedule }}" = "15 */2 * * *" ]; then
              echo "run_dashboard=true" >> $GITHUB_OUTPUT
            fi
          fi

  # Shared setup job for common dependencies
  setup:
    runs-on: ubuntu-latest
    needs: determine-jobs
    if: ${{ needs.determine-jobs.outputs.run_check == 'true' || needs.determine-jobs.outputs.run_update == 'true' || needs.determine-jobs.outputs.run_dashboard == 'true' }}
    steps:
      - name: Checkout repository
<<<<<<< HEAD
        uses: actions/checkout@v5.0.1
=======
        uses: actions/checkout@v6.0.0
>>>>>>> 53552634
        with:
          token: ${{ secrets.GITHUB_TOKEN }}
          fetch-depth: 0 # Fetch full history for rebasing
          persist-credentials: true

      - name: Setup Bun
        uses: oven-sh/setup-bun@v2.0.2

      - name: Setup PHP and Composer (if needed)
        if: ${{ hashFiles('composer.json') != '' }}
        uses: shivammathur/setup-php@2.35.5
        with:
          php-version: '8.4'
          tools: composer
          coverage: none

      - name: Install Composer dependencies (if needed)
        if: ${{ hashFiles('composer.json') != '' }}
        run: composer install --prefer-dist --optimize-autoloader

      - name: Install dependencies
        run: bun install

      - name: Configure Git
        run: |
          git config --global user.name "github-actions[bot]"
          git config --global user.email "github-actions[bot]@users.noreply.github.com"

  # Check job (handles both rebase requests and auto-closing PRs)
  check:
    runs-on: ubuntu-latest
    needs: [determine-jobs, setup]
    if: ${{ needs.determine-jobs.outputs.run_check == 'true' }}

    steps:
      - name: Checkout repository
<<<<<<< HEAD
        uses: actions/checkout@v5.0.1
=======
        uses: actions/checkout@v6.0.0
>>>>>>> 53552634
        with:
          token: ${{ secrets.GITHUB_TOKEN }}
          fetch-depth: 0
          persist-credentials: true

      - name: Setup Bun
        uses: oven-sh/setup-bun@v2.0.2

      - name: Install dependencies
        run: bun install

      - name: Configure Git
        run: |
          git config --global user.name "github-actions[bot]"
          git config --global user.email "github-actions[bot]@users.noreply.github.com"

      - name: Check token permissions
        run: |
          if [ -z "${{ secrets.BUDDY_BOT_TOKEN }}" ]; then
            echo "⚠️ Using GITHUB_TOKEN (limited permissions)"
            echo "💡 For full workflow file update support:"
            echo "   1. Create a Personal Access Token with 'repo' and 'workflow' scopes"
            echo "   2. Add it as repository secret 'BUDDY_BOT_TOKEN'"
            echo "   3. Re-run this workflow"
          else
            echo "✅ Using BUDDY_BOT_TOKEN (full permissions)"
          fi

      - name: Check for PRs that need attention
        run: |
          echo "🔍 Checking for PRs that need attention (rebase requests or auto-closing)..."
          echo "🔧 Environment info:"
          echo "Current directory: $(pwd)"
          echo "GITHUB_TOKEN set: $([[ -n "$GITHUB_TOKEN" ]] && echo "Yes" || echo "No")"
          echo "Repository: ${{ github.repository }}"
          echo "Event: ${{ github.event_name }}"
          echo ""

          echo "🚀 Running update-check command..."
          set -e  # Exit on any error

          if [ "${{ github.event.inputs.dry_run }}" = "true" ]; then
            echo "📋 Running in DRY RUN mode..."
            bunx buddy-bot update-check --dry-run --verbose
          else
            echo "🔄 Running in LIVE mode..."
            bunx buddy-bot update-check --verbose
          fi

        env:
          GITHUB_TOKEN: ${{ secrets.GITHUB_TOKEN }}
          BUDDY_BOT_TOKEN: ${{ secrets.BUDDY_BOT_TOKEN }}

      - name: Create check summary
        if: always()
        run: |
          echo "## 🔍 Check Summary" >> $GITHUB_STEP_SUMMARY
          echo "" >> $GITHUB_STEP_SUMMARY
          echo "- **Triggered by**: ${{ github.event_name }}" >> $GITHUB_STEP_SUMMARY
          echo "- **Dry run**: ${{ github.event.inputs.dry_run || 'false' }}" >> $GITHUB_STEP_SUMMARY
          echo "- **Time**: $(date)" >> $GITHUB_STEP_SUMMARY
          echo "" >> $GITHUB_STEP_SUMMARY

          if [ "${{ github.event_name }}" = "schedule" ]; then
            echo "⏰ **Scheduled Check**: Automatically checks every minute" >> $GITHUB_STEP_SUMMARY
          else
            echo "🖱️ **Manual Check**: Manually triggered from Actions tab" >> $GITHUB_STEP_SUMMARY
          fi

          echo "" >> $GITHUB_STEP_SUMMARY
          echo "📋 View detailed logs above for check results (rebase requests, auto-closing, and branch cleanup)." >> $GITHUB_STEP_SUMMARY

  # Dependency update job
  dependency-update:
    runs-on: ubuntu-latest
    needs: [determine-jobs, setup]
    if: ${{ needs.determine-jobs.outputs.run_update == 'true' }}

    steps:
      - name: Checkout repository
<<<<<<< HEAD
        uses: actions/checkout@v5.0.1
=======
        uses: actions/checkout@v6.0.0
>>>>>>> 53552634
        with:
          token: ${{ secrets.GITHUB_TOKEN }}
          fetch-depth: 0
          persist-credentials: true

      - name: Setup Bun
        uses: oven-sh/setup-bun@v2.0.2

      - name: Setup PHP and Composer (if needed)
        if: ${{ hashFiles('composer.json') != '' }}
        uses: shivammathur/setup-php@2.35.5
        with:
          php-version: '8.4'
          tools: composer
          coverage: none

      - name: Install Composer dependencies (if needed)
        if: ${{ hashFiles('composer.json') != '' }}
        run: composer install --prefer-dist --optimize-autoloader

      - name: Install dependencies
        run: bun install

      - name: Configure Git
        run: |
          git config --global user.name "github-actions[bot]"
          git config --global user.email "github-actions[bot]@users.noreply.github.com"

      - name: Display update configuration
        run: |
          echo "🧪 **Buddy Bot Update Mode**"
          echo "Strategy: ${{ github.event.inputs.strategy || 'patch' }}"
          echo "Dry Run: ${{ github.event.inputs.dry_run || 'false' }}"
          echo "Packages: ${{ github.event.inputs.packages || 'all' }}"
          echo "Verbose: ${{ github.event.inputs.verbose || 'true' }}"
          echo "Triggered by: ${{ github.event_name }}"
          echo "Repository: ${{ github.repository }}"
          echo "Branch: ${{ github.ref_name }}"

      - name: Run Buddy dependency updates
        if: ${{ github.event.inputs.dry_run != 'true' }}
        run: |
          STRATEGY="${{ github.event.inputs.strategy || 'patch' }}"
          PACKAGES="${{ github.event.inputs.packages }}"
          VERBOSE="${{ github.event.inputs.verbose || 'true' }}"

          echo "🚀 Running dependency updates..."
          echo "This will create/update PRs if outdated dependencies are found"
          echo ""

          set -e  # Exit on any error

          if [ "$PACKAGES" != "" ]; then
            if [ "$VERBOSE" = "true" ]; then
              bunx buddy-bot update --packages "$PACKAGES" --verbose
            else
              bunx buddy-bot update --packages "$PACKAGES"
            fi
          else
            if [ "$VERBOSE" = "true" ]; then
              bunx buddy-bot update --strategy "$STRATEGY" --verbose
            else
              bunx buddy-bot update --strategy "$STRATEGY"
            fi
          fi

        env:
          GITHUB_TOKEN: ${{ secrets.GITHUB_TOKEN }}
          BUDDY_BOT_TOKEN: ${{ secrets.BUDDY_BOT_TOKEN }}

      - name: Dry run notification
        if: ${{ github.event.inputs.dry_run == 'true' }}
        run: |
          echo "ℹ️ **Dry Run Mode** - No changes were made"
          echo "To apply updates, run this workflow again with 'Dry run' set to false"

      - name: Create update summary
        if: always()
        run: |
          echo "## 🚀 Dependency Update Summary" >> $GITHUB_STEP_SUMMARY
          echo "" >> $GITHUB_STEP_SUMMARY
          echo "- **Strategy**: ${{ github.event.inputs.strategy || 'patch' }}" >> $GITHUB_STEP_SUMMARY
          echo "- **Triggered by**: ${{ github.event_name }}" >> $GITHUB_STEP_SUMMARY
          echo "- **Dry run**: ${{ github.event.inputs.dry_run || 'false' }}" >> $GITHUB_STEP_SUMMARY
          echo "- **Packages**: ${{ github.event.inputs.packages || 'all' }}" >> $GITHUB_STEP_SUMMARY
          echo "- **Verbose**: ${{ github.event.inputs.verbose || 'true' }}" >> $GITHUB_STEP_SUMMARY
          echo "- **Time**: $(date)" >> $GITHUB_STEP_SUMMARY
          echo "" >> $GITHUB_STEP_SUMMARY

          if [ "${{ github.event_name }}" = "schedule" ]; then
            echo "⏰ **Scheduled Run**: This was triggered automatically every 2 hours" >> $GITHUB_STEP_SUMMARY
            echo "💡 **Tip**: Use 'Actions' tab to manually trigger with custom settings" >> $GITHUB_STEP_SUMMARY
          else
            echo "🖱️ **Manual Trigger**: This was triggered manually from the Actions tab" >> $GITHUB_STEP_SUMMARY
            echo "⏰ **Auto-Schedule**: This workflow also runs every 2 hours" >> $GITHUB_STEP_SUMMARY
          fi

          echo "" >> $GITHUB_STEP_SUMMARY
          echo "📊 View detailed logs above for scan and update results." >> $GITHUB_STEP_SUMMARY

  # Dashboard update job
  dashboard-update:
    runs-on: ubuntu-latest
    needs: [determine-jobs, setup, dependency-update]
    if: ${{ needs.determine-jobs.outputs.run_dashboard == 'true' && always() }}

    steps:
      - name: Checkout repository
<<<<<<< HEAD
        uses: actions/checkout@v5.0.1
=======
        uses: actions/checkout@v6.0.0
>>>>>>> 53552634
        with:
          token: ${{ secrets.GITHUB_TOKEN }}

      - name: Setup Bun
        uses: oven-sh/setup-bun@v2.0.2

      - name: Install dependencies
        run: bun install

      - name: Display dashboard configuration
        run: |
          echo "📊 **Buddy Bot Dashboard Management**"
          echo "Pin Dashboard: ${{ github.event.inputs.pin || 'true' }}"
          echo "Custom Title: ${{ github.event.inputs.title || 'default' }}"
          echo "Issue Number: ${{ github.event.inputs.issue_number || 'auto-detect' }}"
          echo "Verbose: ${{ github.event.inputs.verbose || 'true' }}"
          echo "Dry Run: ${{ github.event.inputs.dry_run || 'false' }}"
          echo "Triggered by: ${{ github.event_name }}"
          echo "Repository: ${{ github.repository }}"
          echo "Branch: ${{ github.ref_name }}"

      - name: Pre-flight dashboard check
        if: ${{ github.event.inputs.dry_run != 'true' }}
        run: |
          echo "🔍 Pre-flight check: Looking for existing dashboard issues..."

          # Check for existing dashboard issues to prevent duplicates
          if command -v gh &> /dev/null; then
            EXISTING_DASHBOARDS=$(gh issue list --label "dashboard,dependencies" --state open --json number,title,url --jq length 2>/dev/null || echo "0")
            echo "Found $EXISTING_DASHBOARDS existing dashboard issue(s)"

            if [ "$EXISTING_DASHBOARDS" -gt 1 ]; then
              echo "⚠️ WARNING: Multiple dashboard issues detected!"
              gh issue list --label "dashboard,dependencies" --state open --json number,title,url --jq '.[] | "  - #\(.number): \(.title) - \(.url)"' 2>/dev/null || true
              echo ""
              echo "🔧 Buddy Bot will attempt to update the most recent one and may close duplicates"
            elif [ "$EXISTING_DASHBOARDS" -eq 1 ]; then
              DASHBOARD_INFO=$(gh issue list --label "dashboard,dependencies" --state open --json number,title,url --jq '.[0] | "#\(.number): \(.title) - \(.url)"' 2>/dev/null || echo "Found 1 dashboard")
              echo "✅ Found existing dashboard: $DASHBOARD_INFO"
            else
              echo "ℹ️ No existing dashboard found - a new one will be created"
            fi
          else
            echo "⚠️ GitHub CLI not available - cannot perform pre-flight check"
          fi

      - name: Update Dependency Dashboard
        run: |
          PIN="${{ github.event.inputs.pin || 'true' }}"
          TITLE="${{ github.event.inputs.title }}"
          ISSUE_NUMBER="${{ github.event.inputs.issue_number }}"
          VERBOSE="${{ github.event.inputs.verbose || 'true' }}"
          DRY_RUN="${{ github.event.inputs.dry_run || 'false' }}"

          echo "📊 Updating dependency dashboard..."
          echo "Pin: $PIN"
          echo "Title: ${TITLE:-default}"
          echo "Issue Number: ${ISSUE_NUMBER:-auto-detect}"
          echo "Verbose: $VERBOSE"
          echo "Dry Run: $DRY_RUN"
          echo ""

          set -e  # Exit on any error

          # Build the command
          COMMAND="bunx buddy-bot dashboard"

          if [ "$TITLE" != "" ]; then
            COMMAND="$COMMAND --title \"$TITLE\""
          fi

          if [ "$ISSUE_NUMBER" != "" ]; then
            COMMAND="$COMMAND --issue-number \"$ISSUE_NUMBER\""
          fi

          if [ "$VERBOSE" = "true" ]; then
            COMMAND="$COMMAND --verbose"
          fi

          if [ "$DRY_RUN" = "true" ]; then
            echo "📋 DRY RUN MODE - Command that would be executed:"
            echo "$COMMAND"
            echo ""
            echo "ℹ️ In dry run mode, dashboard content would be generated but no issue would be created/updated"

            # Run scan to show what would be included
            echo "🔍 Scanning for dependencies that would be included:"
            if [ "$VERBOSE" = "true" ]; then
              bunx buddy-bot scan --verbose
            else
              bunx buddy-bot scan
            fi
          else
            echo "🚀 Executing dashboard update:"
            echo "$COMMAND"
            echo ""
            eval "$COMMAND"
          fi

        env:
          GITHUB_TOKEN: ${{ secrets.GITHUB_TOKEN }}
          BUDDY_BOT_TOKEN: ${{ secrets.BUDDY_BOT_TOKEN }}

      - name: Dry run notification
        if: ${{ github.event.inputs.dry_run == 'true' }}
        run: |
          echo "ℹ️ **Dry Run Mode** - Dashboard preview completed"
          echo "To actually update the dashboard, run this workflow again with 'Dry run' set to false"

      - name: Check dashboard status
        if: ${{ github.event.inputs.dry_run != 'true' }}
        run: |
          echo "✅ Dashboard update completed"
          echo "🔗 Check your repository issues for the updated dependency dashboard"

          # Try to find and link to the dashboard issue
          echo "📊 Looking for dependency dashboard issue..."

          # Use GitHub CLI to find the dashboard issue
          if command -v gh &> /dev/null; then
            DASHBOARD_URL=$(gh issue list --label "dashboard,dependencies" --state open --limit 1 --json url --jq '.[0].url' 2>/dev/null || echo "")
            if [ "$DASHBOARD_URL" != "null" ] && [ "$DASHBOARD_URL" != "" ]; then
              echo "🎯 Dashboard found: $DASHBOARD_URL"
            else
              echo "🔍 Dashboard issue not found via CLI, check issues manually"
            fi
          else
            echo "💡 Check your issues tab for the dependency dashboard"
          fi

      - name: Create dashboard summary
        if: always()
        run: |
          echo "## 📊 Dependency Dashboard Summary" >> $GITHUB_STEP_SUMMARY
          echo "" >> $GITHUB_STEP_SUMMARY
          echo "- **Pin Dashboard**: ${{ github.event.inputs.pin || 'true' }}" >> $GITHUB_STEP_SUMMARY
          echo "- **Custom Title**: ${{ github.event.inputs.title || 'default' }}" >> $GITHUB_STEP_SUMMARY
          echo "- **Issue Number**: ${{ github.event.inputs.issue_number || 'auto-detect' }}" >> $GITHUB_STEP_SUMMARY
          echo "- **Triggered by**: ${{ github.event_name }}" >> $GITHUB_STEP_SUMMARY
          echo "- **Dry run**: ${{ github.event.inputs.dry_run || 'false' }}" >> $GITHUB_STEP_SUMMARY
          echo "- **Verbose**: ${{ github.event.inputs.verbose || 'true' }}" >> $GITHUB_STEP_SUMMARY
          echo "- **Time**: $(date)" >> $GITHUB_STEP_SUMMARY
          echo "" >> $GITHUB_STEP_SUMMARY

          if [ "${{ github.event_name }}" = "schedule" ]; then
            echo "⏰ **Scheduled Update**: This was triggered automatically" >> $GITHUB_STEP_SUMMARY
            echo "🔄 **Schedule**: Every 2 hours, 15 minutes after dependency updates" >> $GITHUB_STEP_SUMMARY
            echo "💡 **Tip**: Use 'Actions' tab to manually trigger with custom settings" >> $GITHUB_STEP_SUMMARY
          else
            echo "🖱️ **Manual Trigger**: This was triggered manually from the Actions tab" >> $GITHUB_STEP_SUMMARY
            echo "⏰ **Auto-Schedule**: This workflow also runs automatically on schedule" >> $GITHUB_STEP_SUMMARY
          fi

          echo "" >> $GITHUB_STEP_SUMMARY

          if [ "${{ github.event.inputs.dry_run }}" = "true" ]; then
            echo "📋 **Dry Run**: No changes were made. Dashboard content was previewed only." >> $GITHUB_STEP_SUMMARY
          else
            echo "✅ **Dashboard Updated**: Check your repository issues for the updated dependency dashboard." >> $GITHUB_STEP_SUMMARY
          fi

          echo "" >> $GITHUB_STEP_SUMMARY
          echo "📊 View detailed logs above for dashboard update results." >> $GITHUB_STEP_SUMMARY<|MERGE_RESOLUTION|>--- conflicted
+++ resolved
@@ -119,11 +119,7 @@
     if: ${{ needs.determine-jobs.outputs.run_check == 'true' || needs.determine-jobs.outputs.run_update == 'true' || needs.determine-jobs.outputs.run_dashboard == 'true' }}
     steps:
       - name: Checkout repository
-<<<<<<< HEAD
-        uses: actions/checkout@v5.0.1
-=======
         uses: actions/checkout@v6.0.0
->>>>>>> 53552634
         with:
           token: ${{ secrets.GITHUB_TOKEN }}
           fetch-depth: 0 # Fetch full history for rebasing
@@ -160,11 +156,7 @@
 
     steps:
       - name: Checkout repository
-<<<<<<< HEAD
-        uses: actions/checkout@v5.0.1
-=======
         uses: actions/checkout@v6.0.0
->>>>>>> 53552634
         with:
           token: ${{ secrets.GITHUB_TOKEN }}
           fetch-depth: 0
@@ -245,11 +237,7 @@
 
     steps:
       - name: Checkout repository
-<<<<<<< HEAD
-        uses: actions/checkout@v5.0.1
-=======
         uses: actions/checkout@v6.0.0
->>>>>>> 53552634
         with:
           token: ${{ secrets.GITHUB_TOKEN }}
           fetch-depth: 0
@@ -358,11 +346,7 @@
 
     steps:
       - name: Checkout repository
-<<<<<<< HEAD
-        uses: actions/checkout@v5.0.1
-=======
         uses: actions/checkout@v6.0.0
->>>>>>> 53552634
         with:
           token: ${{ secrets.GITHUB_TOKEN }}
 
