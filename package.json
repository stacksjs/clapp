{
  "name": "@stacksjs/clapp",
  "type": "module",
  "version": "0.2.0",
  "description": "A toolkit for building CLI prompts in TypeScript.",
  "author": "Chris Breuer <chris@stacksjs.org>",
  "license": "MIT",
  "homepage": "https://github.com/stacksjs/clapp#readme",
  "repository": {
    "type": "git",
    "url": "git+https://github.com/stacksjs/clapp.git"
  },
  "bugs": {
    "url": "https://github.com/stacksjs/clapp/issues"
  },
  "keywords": [
    "cli",
    "prompts",
    "toolkit",
    "typescript",
    "stacks"
  ],
  "exports": {
    ".": {
      "types": "./dist/index.d.ts",
      "import": "./dist/index.js"
    }
  },
  "module": "./dist/index.js",
  "types": "./dist/index.d.ts",
  "bin": {
    "clapp": "./dist/bin/cli.js",
    "@stacksjs/clapp": "./dist/bin/cli.js"
  },
  "files": [
    "README.md",
    "dist"
  ],
  "scripts": {
    "build": "bun --bun build.ts && bun run compile",
    "compile": "bun build ./bin/cli.ts --compile --minify --outfile bin/clapp",
    "compile:all": "bun run compile:linux-x64 && bun run compile:linux-arm64 && bun run compile:windows-x64 && bun run compile:darwin-x64 && bun run compile:darwin-arm64",
    "compile:linux-x64": "bun build ./bin/cli.ts --compile --minify --target=bun-linux-x64 --outfile bin/clapp-linux-x64",
    "compile:linux-arm64": "bun build ./bin/cli.ts --compile --minify --target=bun-linux-arm64 --outfile bin/clapp-linux-arm64",
    "compile:windows-x64": "bun build ./bin/cli.ts --compile --minify --target=bun-windows-x64 --outfile bin/clapp-windows-x64.exe",
    "compile:darwin-x64": "bun build ./bin/cli.ts --compile --minify --target=bun-darwin-x64 --outfile bin/clapp-darwin-x64",
    "compile:darwin-arm64": "bun build ./bin/cli.ts --compile --minify --target=bun-darwin-arm64 --outfile bin/clapp-darwin-arm64",
    "fresh": "bunx rimraf node_modules/ bun.lock && bun i",
    "prepublishOnly": "bun --bun run build && bun run compile:all && bun run zip:all",
    "test": "bun test",
    "lint": "bunx --bun eslint .",
    "lint:fix": "bunx --bun eslint . --fix",
    "changelog": "bunx logsmith --verbose",
    "changelog:generate": "bunx logsmith --output CHANGELOG.md",
    "release": "bun run changelog:generate && bunx bumpx prompt --recursive",
    "postinstall": "bunx git-hooks",
    "dev:docs": "bun --bun vitepress dev docs",
    "build:docs": "bun --bun vitepress build docs",
    "preview:docs": "bun --bun vitepress preview docs",
    "typecheck": "bun --bun tsc --noEmit",
    "zip": "bun run zip:all",
    "zip:all": "bun run zip:linux-x64 && bun run zip:linux-arm64 && bun run zip:windows-x64 && bun run zip:darwin-x64 && bun run zip:darwin-arm64",
    "zip:linux-x64": "zip -j bin/clapp-linux-x64.zip bin/clapp-linux-x64",
    "zip:linux-arm64": "zip -j bin/clapp-linux-arm64.zip bin/clapp-linux-arm64",
    "zip:windows-x64": "zip -j bin/clapp-windows-x64.zip bin/clapp-windows-x64.exe",
    "zip:darwin-x64": "zip -j bin/clapp-darwin-x64.zip bin/clapp-darwin-x64",
    "zip:darwin-arm64": "zip -j bin/clapp-darwin-arm64.zip bin/clapp-darwin-arm64"
  },
  "dependencies": {
    "mri": "^1.2.0",
    "wrap-ansi": "^9.0.2"
  },
  "devDependencies": {
    "@stacksjs/bumpx": "^0.1.86",
    "@stacksjs/docs": "^0.70.23",
    "@stacksjs/eslint-config": "^4.14.0-beta.3",
    "@stacksjs/gitit": "^0.2.2",
    "@stacksjs/gitlint": "^0.1.5",
<<<<<<< HEAD
    "@stacksjs/logsmith": "^0.1.15",
    "@types/bun": "^1.2.19",
    "buddy-bot": "^0.9.8",
    "bun-git-hooks": "^0.2.19",
=======
    "@stacksjs/logsmith": "^0.1.18",
    "@types/bun": "^1.2.23",
    "buddy-bot": "^0.9.8",
    "bun-git-hooks": "^0.3.1",
>>>>>>> 3fc8e300
    "bun-plugin-dtsx": "0.9.5",
    "typescript": "^5.9.3"
  },
  "overrides": {
    "unconfig": "0.3.10"
  },
  "git-hooks": {
    "pre-commit": {
      "staged-lint": {
        "*.{js,ts,json,yaml,yml,md}": "bunx --bun eslint --fix"
      }
    },
    "commit-msg": "bunx gitlint --edit .git/COMMIT_EDITMSG"
  }
}<|MERGE_RESOLUTION|>--- conflicted
+++ resolved
@@ -76,17 +76,10 @@
     "@stacksjs/eslint-config": "^4.14.0-beta.3",
     "@stacksjs/gitit": "^0.2.2",
     "@stacksjs/gitlint": "^0.1.5",
-<<<<<<< HEAD
-    "@stacksjs/logsmith": "^0.1.15",
-    "@types/bun": "^1.2.19",
-    "buddy-bot": "^0.9.8",
-    "bun-git-hooks": "^0.2.19",
-=======
     "@stacksjs/logsmith": "^0.1.18",
     "@types/bun": "^1.2.23",
     "buddy-bot": "^0.9.8",
     "bun-git-hooks": "^0.3.1",
->>>>>>> 3fc8e300
     "bun-plugin-dtsx": "0.9.5",
     "typescript": "^5.9.3"
   },
